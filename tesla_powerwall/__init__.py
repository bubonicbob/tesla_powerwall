--- conflicted
+++ resolved
@@ -9,7 +9,6 @@
 from urllib3 import disable_warnings
 from urllib3.exceptions import InsecureRequestWarning
 
-<<<<<<< HEAD
 from .const import (
     DEFAULT_KW_ROUND_PERSICION,
     SUPPORTED_OPERATION_MODES,
@@ -43,25 +42,7 @@
 VERSION = "0.3.0"
 
 class Powerwall:
-=======
-from .const import (DEFAULT_KW_ROUND_PERSICION, SUPPORTED_OPERATION_MODES,
-                    SUPPORTED_POWERWALL_VERSIONS, DeviceType, GridState,
-                    GridStatus, LineStatus, MeterType, OperationMode, User,
-                    Version)
-from .error import AccessDeniedError, APIError, PowerwallUnreachableError, APIChangedError, PowerwallError
-from .helpers import convert_to_kw
-from .responses import (CustomerRegistrationResponse, ListPowerwallsResponse,
-                        LoginResponse, MeterDetailsResponse,
-                        MetersAggregateResponse, MetersResponse,
-                        PowerwallsStatusResponse, PowerwallStatusResponse,
-                        SiteInfoResponse, SitemasterResponse, SolarsResponse,
-                        UpdateStatusResponse)
 
-VERSION = "0.2.13"
-
-
-class Powerwall(object):
->>>>>>> d32c4984
     def __init__(
         self,
         endpoint: str,
@@ -160,30 +141,10 @@
         ]
 
     def get_operation_mode(self) -> OperationMode:
-<<<<<<< HEAD
         operation_mode = assert_attribute(
             self._api.get_operation(), "real_mode", "operation"
         )
         return OperationMode(operation_mode)
-=======
-        return OperationMode(self._get("operation", True)["real_mode"])
-
-    def get_backup_reserved_percentage(self) -> float:
-        return self._get("operation", True)["backup_reserved_percent"]
-
-    # def set_mode_and_backup_preserve_percentage(self, mode, percentage):
-    #     self._post("operation", {"mode": mode, "percentage": percentage})
-
-    # def set_backup_preserve_percentage(self, percentage):
-    #     self.set_mode_and_backup_preserve_percentage(self.mode, percentage)
-
-    # def set_mode(self, mode):
-    #     self.set_mode_and_backup_preserve_percentage(
-    #         mode, self.backup_preserve_percentage)
-
-    def get_networks(self) -> list:
-        return self._get("networks")
->>>>>>> d32c4984
 
     def get_backup_reserved_percentage(self) -> float:
         return assert_attribute(
@@ -203,21 +164,8 @@
         self.pin_version(self.get_version())
         return self._pin_version
 
-<<<<<<< HEAD
     def pin_version(self, vers: str):
         self._pin_version = version.parse(vers)
-=======
-    def pin_version(self, vers: Union[str, version.Version, Version]):
-        if vers is None:
-            self._pin_version = None
-        else:
-            if isinstance(vers, str):
-                self._pin_version = version.parse(vers.split('-')[0])
-            elif isinstance(vers, Version):
-                self._pin_version = vers.value
-            else:
-                self._pin_version = vers
->>>>>>> d32c4984
 
     def get_pinned_version(self) -> version.Version:
         return self._pin_version
