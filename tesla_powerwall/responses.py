import re
from datetime import datetime, timedelta

from .const import (
    DEFAULT_KW_ROUND_PERSICION,
    DeviceType,
    MeterType,
    SyncType,
    UpdateState,
<<<<<<< HEAD
    Roles,
)
from .helpers import convert_to_kw, assert_attribute
=======
)
from .error import APIChangedError
from .helpers import convert_to_kw


class Response(object):
    """Basic Response object that can be constructed from a json response"""

    # A list of attributes that should be in the json_response
    _JSON_ATTRS = []
    # A list of attributes that may be in the json_response but aren"t required
    _OPTIONAL_JSON_ATTRS = []

    def __init__(self, json_response: dict, no_check: bool = False):
        self.json_response = json_response
        self._set_attrs(no_check)
        self.response_validated = not no_check

    def _set_attrs(self, no_check: bool = False) -> None:
        """Set attributes from _JSON_ATTRS as object properties. 
        Also checks wether the response is valid. 
        This can be disabled by passing no_check=True"""
        missing_attrs = []
        for attr in self.__class__._JSON_ATTRS:
            self._add_attr(attr, missing_attrs)

        if len(self.__class__._OPTIONAL_JSON_ATTRS) > 0:
            for attr in self.__class__._OPTIONAL_JSON_ATTRS:
                self._add_attr(attr)

        if not no_check:
            added_attrs = self._get_added_attrs()

        # We are missing some attributes in the json_response
        if not no_check and len(missing_attrs) > 0:
            raise APIChangedError(
                self.__class__, self.json_response, added_attrs, missing_attrs
            )

    def _add_attr(self, attr, missing_attrs=[]) -> None:
        if isinstance(attr, tuple):
            key, constructor = attr
            if key in self.json_response:
                if isinstance(constructor, Response):
                    setattr(
                        self,
                        key,
                        constructor(
                            self.json_response[key], not self.response_validated
                        ),
                    )
                else:
                    if self.json_response[key] is not None:
                        setattr(self, key, constructor(self.json_response[key]))
                    else:
                        setattr(self, key, self.json_response[key])
            else:
                missing_attrs.append(key)
        else:
            if attr in self.json_response:
                setattr(self, attr, self.json_response[attr])
            else:
                missing_attrs.append(attr)
>>>>>>> d32c4984


class Response:
    def __init__(self, response: dict):
        self.response = response

    def assert_attribute(self, attr: str):
        return assert_attribute(self.response, attr)

    def __repr__(self):
        return str(self.response)


class Meter(Response):
    """
    Attributes:
    - last_communication_time
    - instant_power
    - instant_reactive_power
    - instant_apparent_power
    - frequency
    - energy_exported
    - energy_imported
    - instant_average_voltage
    - instant_total_current
    - i_a_current
    - i_b_current
    - i_c_current
    - timeout
    """

    def __init__(self, meter: MeterType, response):
        self.meter = meter
        super().__init__(response)

    @property
    def instant_power(self):
        return assert_attribute(self.response, "instant_power")

    @property
    def last_communication_time(self):
        return assert_attribute(self.response, "last_communication_time")

    def get_power(self, precision=DEFAULT_KW_ROUND_PERSICION):
        return convert_to_kw(self.instant_power, precision)

<<<<<<< HEAD
    def is_active(self, precision=DEFAULT_KW_ROUND_PERSICION) -> bool:
        return self.get_power(precision) != 0
=======
    _JSON_ATTRS = [
        "instant_power",  # The power that is supplied/drawn from the meter
        "frequency",
        "energy_exported",
        "energy_imported",
        "instant_average_voltage"
    ]

    _OPTIONAL_JSON_ATTRS = [
        "last_communication_time",
        "instant_reactive_power",
        "instant_apparent_power",
        "timeout",
        "instant_total_current",
        "i_a_current",
        "i_b_current",
        "i_c_current"
    ]

    def __init__(self, json_response: dict, meter: MeterType = None, no_check=False):
        super().__init__(json_response, no_check=no_check)
        self.meter = meter
>>>>>>> d32c4984

    def is_drawing_from(self, precision=DEFAULT_KW_ROUND_PERSICION) -> bool:
        if self.meter == MeterType.LOAD:
            # Cannot draw from load
            return False
        else:
            return self.get_power(precision) > 0

    def is_sending_to(self, precision=DEFAULT_KW_ROUND_PERSICION):
        if self.meter == MeterType.LOAD:
            # For load the power is always positiv
            return self.get_power(precision) > 0
        else:
            return self.get_power(precision) < 0


class MetersAggregates(Response):
    def __init__(self, response):
        super().__init__(response)
        for meter_type in MeterType:
            meter = Meter(meter_type, self.assert_attribute(meter_type.value))
            setattr(self, meter_type.value, meter)

    def get_meter(self, meter: MeterType) -> Meter:
        return getattr(self, meter.value)


class SiteMaster(Response):
    """
    Attributes:
    - running
    - connected_to_tesla
    - status
    - power_supply_mode
    """

    def __init__(self, response):
        super().__init__(response)

    @property
    def status(self):
        return self.assert_attribute("status")

    @property
    def is_running(self):
        return self.assert_attribute("running")

    @property
    def is_connected_to_tesla(self):
        return self.assert_attribute("connected_to_tesla")


class SiteInfo(Response):
    """
    Attributes:
    - max_site_meter_power_kW
    - min_site_meter_power_kW
    - nominal_system_energy_kWh
    - nominal_system_power_kW
    - max_system_energy_kWh
    - max_system_power_kW
    - site_name
    - timezone
    - grid_code
    """

    def __init__(self, response):
        super().__init__(response)

<<<<<<< HEAD
    @property
    def nominal_system_energy(self):
        return self.assert_attribute("nominal_system_energy_kWh")

    @property
    def site_name(self):
        return self.assert_attribute("site_name")

    @property
    def timezone(self):
        return self.assert_attribute("timezone")
=======
class SiteInfoResponse(Response):
    _JSON_ATTRS = [
        "max_site_meter_power_kW",
        "min_site_meter_power_kW",
        "nominal_system_energy_kWh",
        "nominal_system_power_kW",
        "max_system_energy_kWh",
        "max_system_power_kW",
        "site_name",
        "timezone",
        "grid_code",
    ]

    _OPTIONAL_JSON_ATTRS = [
        "distributor",
        "utility",
        "retailer",
        "region",
        "grid_voltage_setting",
        "grid_freq_setting",
        "grid_phase_setting",
        "country",
        "state",
    ]

>>>>>>> d32c4984


class PowerwallStatus(Response):
    """
    Attributes:
    * start_time
    * up_time_seconds
    * version
    * device_type
    * commission_count
    * sync_type
    * git_hash
    """

    _START_TIME_FORMAT = "%Y-%m-%d %H:%M:%S %z"
    _UP_TIME_SECONDS_REGEX = re.compile(
        r"((?P<hours>\d+?)h)?((?P<minutes>\d+?)m)?((?P<seconds>\d+?).)((?P<microseconds>\d+?)s)"
    )

    def _parse_uptime_seconds(self, up_time_seconds: str):
        match = PowerwallStatus._UP_TIME_SECONDS_REGEX.match(up_time_seconds)
        if not match:
            raise ValueError(
                "Unable to parse up time seconds {}".format(up_time_seconds)
            )

        time_params = {}
        for (name, param) in match.groupdict().items():
            if param:
                time_params[name] = int(param)

        return timedelta(**time_params)

    @property
    def up_time_seconds(self):
        up_time_seconds = assert_attribute(self.response, "up_time_seconds")
        return self._parse_uptime_seconds(up_time_seconds)

    @property
    def start_time(self):
        start_time = assert_attribute(self.response, "start_time")
        return datetime.strptime(start_time, self._START_TIME_FORMAT)

    @property
    def version(self):
        return self.assert_attribute("version")

    @property
    def device_type(self):
        return DeviceType(self.assert_attribute("device_type"))


class LoginResponse(Response):
    """
    Attributes
    - email
    - firstname
    - lastname
    - roles
    - token
    - provider
    - loginTime
    """

    @property
    def firstname(self):
        return self.assert_attribute("firstname")

    @property
    def lastname(self):
        return self.assert_attribute("lastname")

    @property
    def token(self):
        return self.assert_attribute("token")

    @property
    def roles(self):
        return [Roles(role) for role in self.assert_attribute("roles")]

    @property
    def login_time(self):
        return self.assert_attribute("login_time")


class Solar(Response):
    """
    Attributes
    - brand
    - model
    - power_rating_watts
    """

    @property
    def brand(self):
        return self.assert_attribute("brand")

    @property
    def model(self):
        return self.assert_attribute("model")

    @property
    def power_rating_watts(self):
        return self.assert_attribute("power_rating_watts")<|MERGE_RESOLUTION|>--- conflicted
+++ resolved
@@ -7,76 +7,9 @@
     MeterType,
     SyncType,
     UpdateState,
-<<<<<<< HEAD
     Roles,
 )
 from .helpers import convert_to_kw, assert_attribute
-=======
-)
-from .error import APIChangedError
-from .helpers import convert_to_kw
-
-
-class Response(object):
-    """Basic Response object that can be constructed from a json response"""
-
-    # A list of attributes that should be in the json_response
-    _JSON_ATTRS = []
-    # A list of attributes that may be in the json_response but aren"t required
-    _OPTIONAL_JSON_ATTRS = []
-
-    def __init__(self, json_response: dict, no_check: bool = False):
-        self.json_response = json_response
-        self._set_attrs(no_check)
-        self.response_validated = not no_check
-
-    def _set_attrs(self, no_check: bool = False) -> None:
-        """Set attributes from _JSON_ATTRS as object properties. 
-        Also checks wether the response is valid. 
-        This can be disabled by passing no_check=True"""
-        missing_attrs = []
-        for attr in self.__class__._JSON_ATTRS:
-            self._add_attr(attr, missing_attrs)
-
-        if len(self.__class__._OPTIONAL_JSON_ATTRS) > 0:
-            for attr in self.__class__._OPTIONAL_JSON_ATTRS:
-                self._add_attr(attr)
-
-        if not no_check:
-            added_attrs = self._get_added_attrs()
-
-        # We are missing some attributes in the json_response
-        if not no_check and len(missing_attrs) > 0:
-            raise APIChangedError(
-                self.__class__, self.json_response, added_attrs, missing_attrs
-            )
-
-    def _add_attr(self, attr, missing_attrs=[]) -> None:
-        if isinstance(attr, tuple):
-            key, constructor = attr
-            if key in self.json_response:
-                if isinstance(constructor, Response):
-                    setattr(
-                        self,
-                        key,
-                        constructor(
-                            self.json_response[key], not self.response_validated
-                        ),
-                    )
-                else:
-                    if self.json_response[key] is not None:
-                        setattr(self, key, constructor(self.json_response[key]))
-                    else:
-                        setattr(self, key, self.json_response[key])
-            else:
-                missing_attrs.append(key)
-        else:
-            if attr in self.json_response:
-                setattr(self, attr, self.json_response[attr])
-            else:
-                missing_attrs.append(attr)
->>>>>>> d32c4984
-
 
 class Response:
     def __init__(self, response: dict):
@@ -122,33 +55,8 @@
     def get_power(self, precision=DEFAULT_KW_ROUND_PERSICION):
         return convert_to_kw(self.instant_power, precision)
 
-<<<<<<< HEAD
     def is_active(self, precision=DEFAULT_KW_ROUND_PERSICION) -> bool:
         return self.get_power(precision) != 0
-=======
-    _JSON_ATTRS = [
-        "instant_power",  # The power that is supplied/drawn from the meter
-        "frequency",
-        "energy_exported",
-        "energy_imported",
-        "instant_average_voltage"
-    ]
-
-    _OPTIONAL_JSON_ATTRS = [
-        "last_communication_time",
-        "instant_reactive_power",
-        "instant_apparent_power",
-        "timeout",
-        "instant_total_current",
-        "i_a_current",
-        "i_b_current",
-        "i_c_current"
-    ]
-
-    def __init__(self, json_response: dict, meter: MeterType = None, no_check=False):
-        super().__init__(json_response, no_check=no_check)
-        self.meter = meter
->>>>>>> d32c4984
 
     def is_drawing_from(self, precision=DEFAULT_KW_ROUND_PERSICION) -> bool:
         if self.meter == MeterType.LOAD:
@@ -218,7 +126,7 @@
     def __init__(self, response):
         super().__init__(response)
 
-<<<<<<< HEAD
+
     @property
     def nominal_system_energy(self):
         return self.assert_attribute("nominal_system_energy_kWh")
@@ -230,33 +138,6 @@
     @property
     def timezone(self):
         return self.assert_attribute("timezone")
-=======
-class SiteInfoResponse(Response):
-    _JSON_ATTRS = [
-        "max_site_meter_power_kW",
-        "min_site_meter_power_kW",
-        "nominal_system_energy_kWh",
-        "nominal_system_power_kW",
-        "max_system_energy_kWh",
-        "max_system_power_kW",
-        "site_name",
-        "timezone",
-        "grid_code",
-    ]
-
-    _OPTIONAL_JSON_ATTRS = [
-        "distributor",
-        "utility",
-        "retailer",
-        "region",
-        "grid_voltage_setting",
-        "grid_freq_setting",
-        "grid_phase_setting",
-        "country",
-        "state",
-    ]
-
->>>>>>> d32c4984
 
 
 class PowerwallStatus(Response):
