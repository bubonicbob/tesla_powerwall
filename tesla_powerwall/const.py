from enum import Enum

from packaging import version

<<<<<<< HEAD
DEFAULT_KW_ROUND_PERSICION = 1


=======
SUPPORTED_POWERWALL_VERSIONS = ["1.45.0", "1.45.1", "1.45.2", "1.46.0", "1.47.0"]

DEFAULT_KW_ROUND_PERSICION = 1


class Version(Enum):
    v1_45_2 = version.parse("1.45.2")
    v1_46_0 = version.parse("1.46.0")
    v1_47_0 = version.parse("1.47.0")


>>>>>>> d32c4984
class User(Enum):
    INSTALLER = "installer"
    CUSTOMER = "customer"
    ENGINEER = "engineer"
    KIOSK = "kiosk"
    ADMIN = "admin"


class Roles(Enum):
    HOME_OWNER = "Home_Owner"
    KIOSK_VIEWER = "Kiosk_Viewer"
    PROVIDER_ENGINEER = "Provider_Engineer"
    TESLA_ENGINEER = "Tesla_Engineer"


class GridStatus(Enum):
    CONNECTED = "SystemGridConnected"
    ISLANEDED_READY = "SystemIslandedReady"
    ISLANEDED = "SystemIslandedActive"
    TRANSITION_TO_GRID = "SystemTransitionToGrid"  # Used in version 1.46.0


class GridState(Enum):
    COMPLIANT = "Grid_Compliant"
    QUALIFINY = "Grid_Qualifying"
    UNCOMPLIANT = "Grid_Uncompliant"


class LineStatus(Enum):
    NON_BACKUP = "NonBackup"
    BACKUP = "Backup"
    NOT_CONFIGURED = "NotConfigured"


class OperationMode(Enum):
    BACKUP = "backup"
    SELF_CONSUMPTION = "self_consumption"
    AUTONOMOUS = "autonomous"
    SCHEDULER = "scheduler"
    SITE_CONTROL = "site_control"


SUPPORTED_OPERATION_MODES = [
    OperationMode.BACKUP,
    OperationMode.SELF_CONSUMPTION,
    OperationMode.AUTONOMOUS,
]


class InterfaceType(Enum):
    ETH = "EthType"
    GSM = "GsmType"
    WIFI = "WifiType"


class MeterType(Enum):
    SOLAR = "solar"
    SITE = "site"
    BATTERY = "battery"
    LOAD = "load"


class DeviceType(Enum):
    """
    Devicetype as returned by "device_type"
    GW1: Gateway 1
    GW2: Gateway 2
    SMC: ?
    """

    GW1 = "hec"
    GW2 = "teg"
    SMC = "smc"


class SyncType(Enum):
    V1 = "v1"
    V2 = "v2"
    V2_1 = "v2.1"


class UpdateState(Enum):
    CHECKING = "/clear_update_status"
    SUCCEEDED = "/update_succeeded"
    FAILED = "/update_failed"
    STAGED = "/update_staged"
    DOWNLOAD = "/download"
    DOWNLOADED = "/update_downloaded"
    UNKNOWN = "/update_unknown"


class UpdateStatus(Enum):
    IGNORING = "ignoring"
    ERROR = "error"
    NONACTIONABLE = "nonactionable"<|MERGE_RESOLUTION|>--- conflicted
+++ resolved
@@ -2,23 +2,8 @@
 
 from packaging import version
 
-<<<<<<< HEAD
 DEFAULT_KW_ROUND_PERSICION = 1
 
-
-=======
-SUPPORTED_POWERWALL_VERSIONS = ["1.45.0", "1.45.1", "1.45.2", "1.46.0", "1.47.0"]
-
-DEFAULT_KW_ROUND_PERSICION = 1
-
-
-class Version(Enum):
-    v1_45_2 = version.parse("1.45.2")
-    v1_46_0 = version.parse("1.46.0")
-    v1_47_0 = version.parse("1.47.0")
-
-
->>>>>>> d32c4984
 class User(Enum):
     INSTALLER = "installer"
     CUSTOMER = "customer"
